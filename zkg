#! /usr/bin/env python3

# https://pypi.org/project/argcomplete/#global-completion
# PYTHON_ARGCOMPLETE_OK

import argparse
import configparser
import errno
import filecmp
import io
import json
import logging
import os
import shutil
import subprocess
import sys
import threading
from collections import OrderedDict

try:
    import git
    import semantic_version  # noqa: F401
except ImportError as error:
    print(
        "error: zkg failed to import one or more dependencies:\n"
        "\n"
        "* GitPython:        https://pypi.org/project/GitPython\n"
        "* semantic-version: https://pypi.org/project/semantic-version\n"
        "\n"
        "If you use 'pip', they can be installed like:\n"
        "\n"
        "     pip3 install GitPython semantic-version\n"
        "\n"
        "Also check the following exception output for possible alternate explanations:\n\n"
        f"{type(error).__name__}: {error}",
        file=sys.stderr,
    )
    sys.exit(1)

try:
    # Argcomplete provides command-line completion for users of argparse.
    # We support it if available, but don't complain when it isn't.
    import argcomplete
except ImportError:
    pass

# For Zeek-bundled installation, prepend the Python path of the Zeek
# installation. This ensures we find the matching zeekpkg module
# first, avoiding potential conflicts with installations elsewhere on
# the system.
ZEEK_PYTHON_DIR = "@PY_MOD_INSTALL_DIR@"
if os.path.isdir(ZEEK_PYTHON_DIR):
    sys.path.insert(0, os.path.abspath(ZEEK_PYTHON_DIR))
else:
    ZEEK_PYTHON_DIR = None

# Similarly, make Zeek's binary installation path available by
# default. This helps package installations succeed that require
# e.g. zeek-config for their build process.
ZEEK_BIN_DIR = "@ZEEK_BIN_DIR@"
if os.path.isdir(ZEEK_BIN_DIR):
    try:
        if ZEEK_BIN_DIR not in os.environ["PATH"].split(os.pathsep):
            os.environ["PATH"] = ZEEK_BIN_DIR + os.pathsep + os.environ["PATH"]
    except KeyError:
        os.environ["PATH"] = ZEEK_BIN_DIR
else:
    ZEEK_BIN_DIR = None

# Also when bundling with Zeek, use directories in the install tree
# for storing the zkg configuration and its variable state. Support
# for overrides via environment variables simplifies testing.
ZEEK_ZKG_CONFIG_DIR = os.getenv("ZEEK_ZKG_CONFIG_DIR") or "@ZEEK_ZKG_CONFIG_DIR@"
if not os.path.isdir(ZEEK_ZKG_CONFIG_DIR):
    ZEEK_ZKG_CONFIG_DIR = None

ZEEK_ZKG_STATE_DIR = os.getenv("ZEEK_ZKG_STATE_DIR") or "@ZEEK_ZKG_STATE_DIR@"
if not os.path.isdir(ZEEK_ZKG_STATE_DIR):
    ZEEK_ZKG_STATE_DIR = None

# The default package source we fall back to as needed
ZKG_DEFAULT_SOURCE = "https://github.com/zeek/packages"

# The default package template
ZKG_DEFAULT_TEMPLATE = "https://github.com/zeek/package-template"

import zeekpkg
from zeekpkg._util import (
    delete_path,
    find_program,
    make_dir,
    read_zeek_config_line,
    std_encoding,
)
from zeekpkg.package import (
    BUILTIN_SCHEME,
    TRACKING_METHOD_VERSION,
)
from zeekpkg.template import (
    LoadError,
    Template,
)
from zeekpkg.uservar import (
    UserVar,
)


def confirmation_prompt(prompt, default_to_yes=True):
    yes = {"y", "ye", "yes"}

    if default_to_yes:
        prompt += " [Y/n] "
    else:
        prompt += " [N/y] "

    choice = input(prompt).lower()

    if not choice:
        if default_to_yes:
            return True
        else:
            print("Abort.")
            return False

    if choice in yes:
        return True

    print("Abort.")
    return False


def prompt_for_user_vars(manager, config, configfile, args, pkg_infos):
    answers = {}

    for info in pkg_infos:
        name = info.package.qualified_name()
        requested_user_vars = info.user_vars()

        if requested_user_vars is None:
            print_error(f'error: malformed user_vars in "{name}"')
            sys.exit(1)

        for uvar in requested_user_vars:
            try:
                answers[uvar.name()] = uvar.resolve(
                    name,
                    config,
                    args.user_var,
                    args.force,
                )
            except ValueError:
                print_error(
                    f'error: could not determine value of user variable "{uvar.name()}",'
                    " provide via environment or --user-var",
                )
                sys.exit(1)

    if not args.force and answers:
        for key, value in answers.items():
            if not config.has_section("user_vars"):
                config.add_section("user_vars")

            config.set("user_vars", key, value)

        if configfile:
            with open(configfile, "w", encoding=std_encoding(sys.stdout)) as f:
                config.write(f)

            print(f"Saved answers to config file: {configfile}")

    manager.user_vars = answers


def print_error(*args, **kwargs):
    print(*args, file=sys.stderr, **kwargs)


def config_items(config, section):
    # Same as config.items(section), but exclude default keys.
    defaults = {key for key, _ in config.items("DEFAULT")}
    items = sorted(config.items(section))
    return [(key, value) for (key, value) in items if key not in defaults]


def file_is_not_empty(path):
    return os.path.isfile(path) and os.path.getsize(path) > 0


def find_configfile(args):
    if args.user:
        configfile = os.path.join(home_config_dir(), "config")

        if file_is_not_empty(configfile):
            return configfile

        return None

    configfile = os.environ.get("ZKG_CONFIG_FILE")

    if configfile and file_is_not_empty(configfile):
        return configfile

    configfile = os.path.join(default_config_dir(), "config")

    if file_is_not_empty(configfile):
        return configfile

    return None


def home_config_dir():
    return os.path.join(os.path.expanduser("~"), ".zkg")


def default_config_dir():
    return ZEEK_ZKG_CONFIG_DIR or home_config_dir()


def default_state_dir():
    return ZEEK_ZKG_STATE_DIR or home_config_dir()


def create_config(args, configfile):
    config = configparser.ConfigParser()

    if configfile:
        if not os.path.isfile(configfile):
            print_error(f'error: invalid config file "{configfile}"')
            sys.exit(1)

        config.read(configfile)

    if not config.has_section("sources"):
        config.add_section("sources")

    if not config.has_section("paths"):
        config.add_section("paths")

    if not config.has_section("templates"):
        config.add_section("templates")

    if not configfile:
        default = os.getenv("ZKG_DEFAULT_SOURCE", ZKG_DEFAULT_SOURCE)
        if default:
            config.set("sources", "zeek", default)

    if not configfile or not config.has_option("templates", "default"):
        default = os.getenv("ZKG_DEFAULT_TEMPLATE", ZKG_DEFAULT_TEMPLATE)
        if default:
            config.set("templates", "default", default)

    def config_option_set(config, section, option):
        return config.has_option(section, option) and config.get(section, option)

    def get_option(config, section, option, default):
        if config_option_set(config, section, option):
            return config.get(section, option)

        return default

    if args.user:
        def_state_dir = home_config_dir()
    else:
        def_state_dir = default_state_dir()

    state_dir = get_option(config, "paths", "state_dir", os.path.join(def_state_dir))
    script_dir = get_option(
        config,
        "paths",
        "script_dir",
        os.path.join(state_dir, "script_dir"),
    )
    plugin_dir = get_option(
        config,
        "paths",
        "plugin_dir",
        os.path.join(state_dir, "plugin_dir"),
    )
    bin_dir = get_option(config, "paths", "bin_dir", os.path.join(state_dir, "bin"))
    zeek_dist = get_option(config, "paths", "zeek_dist", "")

    config.set("paths", "state_dir", state_dir)
    config.set("paths", "script_dir", script_dir)
    config.set("paths", "plugin_dir", plugin_dir)
    config.set("paths", "bin_dir", bin_dir)
    config.set("paths", "zeek_dist", zeek_dist)

    def expand_config_values(config, section):
        for key, value in config.items(section):
            value = os.path.expandvars(os.path.expanduser(value))
            config.set(section, key, value)

    expand_config_values(config, "sources")
    expand_config_values(config, "paths")
    expand_config_values(config, "templates")

    for key, value in config.items("paths"):
        if value and not os.path.isabs(value):
            print_error(
                "error: invalid config file value for key"
                f' "{key}" in section [paths]: "{value}" is not'
                " an absolute path",
            )
            sys.exit(1)

    return config


def active_git_branch(path):
    try:
        repo = git.Repo(path)
    except git.exc.NoSuchPathError:
        return None

    if not repo.working_tree_dir:
        return None

    try:
        rval = repo.active_branch
    except TypeError:
        # return detached commit
        rval = repo.head.commit

    if not rval:
        return None

    rval = str(rval)
    return rval


def is_local_git_repo_url(git_url) -> bool:
    return (
        git_url.startswith(".") or git_url.startswith("/") or is_local_git_repo(git_url)
    )


def is_local_git_repo(git_url):
    try:
        # The Repo class takes a file system path as first arg. This
        # can fail in two ways: (1) the path doesn't exist or isn't
        # accessible, (2) it's not the root directory of a git repo.
        git.Repo(git_url)
        return True
    except (git.exc.InvalidGitRepositoryError, git.exc.NoSuchPathError):
        return False


def is_local_git_repo_dirty(git_url):
    if not is_local_git_repo(git_url):
        return False
    try:
        repo = git.Repo(git_url)
    except git.exc.NoSuchPathError:
        return False

    return repo.is_dirty(untracked_files=True)


def check_local_git_repo(git_url):
    if is_local_git_repo_url(git_url):
        if not is_local_git_repo(git_url):
            print_error(f"error: path {git_url} is not a git repository")
            return False
        if is_local_git_repo_dirty(git_url):
            print_error(f"error: local git clone at {git_url} is dirty")
            return False

    return True


def create_manager(args, config):
    state_dir = config.get("paths", "state_dir")
    script_dir = config.get("paths", "script_dir")
    plugin_dir = config.get("paths", "plugin_dir")
    bin_dir = config.get("paths", "bin_dir")
    zeek_dist = config.get("paths", "zeek_dist")

    try:
        manager = zeekpkg.Manager(
            state_dir=state_dir,
            script_dir=script_dir,
            plugin_dir=plugin_dir,
            bin_dir=bin_dir,
            zeek_dist=zeek_dist,
        )
    except OSError as error:
        if error.errno == errno.EACCES:
            print_error(f"{type(error).__name__}: {error}")

            def check_permission(d):
                if os.access(d, os.W_OK):
                    return True

                print_error(f"error: user does not have write access in {d}")
                return False

            permissions_trouble = not all(
                [
                    check_permission(state_dir),
                    check_permission(script_dir),
                    check_permission(plugin_dir),
                    check_permission(bin_dir),
                ],
            )

            if permissions_trouble and not args.user:
                print_error(
                    f"Consider the --user flag to manage zkg state via {home_config_dir()}/config",
                )
            sys.exit(1)

        raise

    extra_sources = []

    for key_value in args.extra_source or []:
        if "=" not in key_value:
            print_error(f'warning: invalid extra source: "{key_value}"')
            continue

        key, value = key_value.split("=", 1)

        if not key or not value:
            print_error(f'warning: invalid extra source: "{key_value}"')
            continue

        extra_sources.append((key, value))

    for key, value in extra_sources + config_items(config, "sources"):
        error = manager.add_source(name=key, git_url=value)

        if error:
            print_error(
                f'warning: skipped using package source named "{key}": {error}',
            )

    return manager


def get_changed_state(manager, saved_state, pkg_lst):
    """Returns the list of packages that have changed loaded state.

    Args:
        saved_state (dict): dictionary of saved load state for installed
        packages.

        pkg_lst (list): list of package names to be skipped

    Returns:
        dep_listing (str): string installed packages that have changed state

    """
    _lst = [zeekpkg.package.name_from_path(_pkg_path) for _pkg_path in pkg_lst]
    dep_listing = ""

    for _pkg_name in sorted(manager.installed_package_dependencies()):
        if _pkg_name in _lst:
            continue

        _ipkg = manager.find_installed_package(_pkg_name)

        if not _ipkg or _ipkg.status.is_loaded == saved_state[_pkg_name]:
            continue

        dep_listing += f"  {_pkg_name}\n"

    return dep_listing


class InstallWorker(threading.Thread):
    def __init__(self, manager, package_name, package_version):
        super().__init__()
        self.manager = manager
        self.package_name = package_name
        self.package_version = package_version
        self.error = ""

    def run(self):
        self.error = self.manager.install(self.package_name, self.package_version)

    def wait(self, msg=None, out=sys.stdout, tty_only=True):
        """Blocks until this thread ends, optionally writing liveness indicators.

        This never returns until this thread dies (i.e., is_alive() is False).
        When an output file object is provided, the method also indicates
        progress by writing a dot character to it once per second. This happens
        only when the file is a TTY, unless ``tty_only`` is False. When a
        message is given, it gets written out first, regardless of TTY
        status. Any output always terminates with a newline.

        Args:
            msg (str): a message to write first.

            out (file-like object): the destination to write to.

            tty_only (bool): whether to write progress dots also to non-TTYs.
        """
        if out is not None and msg:
            out.write(msg)
            out.flush()

        is_tty = hasattr(out, "isatty") and out.isatty()

        while True:
            self.join(1.0)
            if not self.is_alive():
                break

            if out is not None and (is_tty or not tty_only):
                out.write(".")
                out.flush()

        if out is not None and (msg or is_tty or not tty_only):
            out.write("\n")
            out.flush()


def cmd_test(manager, args, config, configfile):
    if args.version and len(args.package) > 1:
        print_error('error: "test --version" may only be used for a single package')
        sys.exit(1)

    package_infos = []

    for name in args.package:
        if not check_local_git_repo(name):
            sys.exit(1)

        # If the package to be tested is included with Zeek, don't allow
        # to run tests due to the potential of conflicts.
        bpkg_info = manager.find_builtin_package(name)
        if bpkg_info is not None:
            print_error(f'cannot run tests for "{name}": built-in package')
            sys.exit(1)

        version = args.version if args.version else active_git_branch(name)
        package_info = manager.info(name, version=version, prefer_installed=False)

        if package_info.invalid_reason:
            print_error(
                f'error: invalid package "{name}": {package_info.invalid_reason}',
            )
            sys.exit(1)

        if not version:
            version = package_info.best_version()

        package_infos.append((package_info, version))

    all_passed = True

    for info, version in package_infos:
        name = info.package.qualified_name()

        if "test_command" not in info.metadata:
<<<<<<< HEAD
            print(
                str.format(
                    "{} {} : no test_command found in metadata, skipping", name, version
                )
            )
=======
            print(f"{name}: no test_command found in metadata, skipping")
>>>>>>> bdc15fab
            continue

        error_msg, passed, test_dir = manager.test(
            name,
            version,
            test_dependencies=True,
        )

        if error_msg:
            all_passed = False
<<<<<<< HEAD
            print_error(
                str.format(
                    'error: failed to run tests for "{}" {} : {}'
                    "the contents of {} may provide details",
                    name,
                    version,
                    error_msg,
                    test_dir,
                )
            )
            # continue here to the next version, we want to separate
            # "passing" from failing to run (error_msg is present)
            continue

        if passed:
            print(str.format("{} {}: all tests passed", name, version))
=======
            print_error(f'error: failed to run tests for "{name}": {error_msg}')
            continue

        if passed:
            print(f"{name}: all tests passed")
>>>>>>> bdc15fab
        else:
            all_passed = False
            clone_dir = os.path.join(
                os.path.join(test_dir, "clones"),
                info.package.name,
            )
            print_error(
<<<<<<< HEAD
                str.format(
                    'error: package "{}" version "{}" tests failed, inspect'
                    " contents of {} for details, especially"
                    ' any "zkg.test_command.{{stderr,stdout}}"'
                    " files within {}",
                    name,
                    version,
                    test_dir,
                    clone_dir,
                )
=======
                f'error: package "{name}" tests failed, inspect'
                f" contents of {test_dir} for details, especially"
                ' any "zkg.test_command.{{stderr,stdout}}"'
                f" files within {clone_dir}",
>>>>>>> bdc15fab
            )

    if not all_passed:
        sys.exit(1)


def cmd_install(manager, args, config, configfile):
    if args.version and len(args.package) > 1:
        print_error('error: "install --version" may only be used for a single package')
        sys.exit(1)

    package_infos = []

    for name in args.package:
        if not check_local_git_repo(name):
            sys.exit(1)

        # Outright prevent installing a package that Zeek has built-in.
        bpkg_info = manager.find_builtin_package(name)
        if bpkg_info is not None:
            print_error(f'cannot install "{name}": built-in package')
            sys.exit(1)

        version = args.version if args.version else active_git_branch(name)
        package_info = manager.info(name, version=version, prefer_installed=False)

        if package_info.invalid_reason:
            print_error(
                f'error: invalid package "{name}": {package_info.invalid_reason}',
            )
            sys.exit(1)

        if not version:
            version = package_info.best_version()

        package_infos.append((package_info, version, False))

    # We modify package_infos below, so copy current state to preserve list of
    # packages requested by caller:
    orig_pkgs, new_pkgs = package_infos.copy(), []

    if not args.nodeps:
        to_validate = [
            (info.package.qualified_name(), version)
            for info, version, _ in package_infos
        ]
        invalid_reason, new_pkgs = manager.validate_dependencies(
            to_validate,
            ignore_suggestions=args.nosuggestions,
        )

        if invalid_reason:
            print_error("error: failed to resolve dependencies:", invalid_reason)
            sys.exit(1)

    if not args.force:
        package_listing = ""

        for info, version, _ in sorted(package_infos, key=lambda x: x[0].package.name):
            name = info.package.qualified_name()
            package_listing += f"  {name} ({version})\n"

        print("The following packages will be INSTALLED:")
        print(package_listing)

        if new_pkgs:
            dependency_listing = ""

            for info, version, suggested in sorted(
                new_pkgs,
                key=lambda x: x[0].package.name,
            ):
                name = info.package.qualified_name()
                dependency_listing += f"  {name} ({version})"

                if suggested:
                    dependency_listing += " (suggested)"

                dependency_listing += "\n"

            print("The following dependencies will be INSTALLED:")
            print(dependency_listing)

        allpkgs = package_infos + new_pkgs
        extdep_listing = ""

        for info, version, _ in sorted(allpkgs, key=lambda x: x[0].package.name):
            name = info.package.qualified_name()
            extdeps = info.dependencies(field="external_depends")

            if extdeps is None:
                extdep_listing += f"  from {name} ({version}):\n    <malformed>\n"
                continue

            if extdeps:
                extdep_listing += f"  from {name} ({version}):\n"

                for extdep, semver in sorted(extdeps.items()):
                    extdep_listing += f"    {extdep} {semver}\n"

        if extdep_listing:
            print(
                "Verify the following REQUIRED external dependencies:\n"
                "(Ensure their installation on all relevant systems before"
                " proceeding):",
            )
            print(extdep_listing)

        if not confirmation_prompt("Proceed?"):
            return

    package_infos += new_pkgs

    prompt_for_user_vars(
        manager,
        config,
        configfile,
        args,
        [info for info, _, _ in package_infos],
    )

    if not args.skiptests:
        # Iterate only over the requested packages here, skipping the
        # dependencies. We ask the manager to include dependencies below.
        for info, version, _ in orig_pkgs:
            name = info.package.qualified_name()

            if "test_command" not in info.metadata:
                zeekpkg.LOG.info(
                    f'Skipping unit tests for "{name}": no test_command in metadata',
                )
                continue

            print(f'Running unit tests for "{name}"')
            error_msg = ""
            # For testing we always process dependencies, since the tests might
            # well fail without them. If the user wants --nodeps and the tests
            # fail because of it, they'll also need to say --skiptests.
            error, passed, test_dir = manager.test(
                name,
                version,
                test_dependencies=True,
            )
            if error:
                error_msg = f"failed to run tests for {name}: {error}"
            elif not passed:
                clone_dir = os.path.join(
                    os.path.join(test_dir, "clones"),
                    info.package.name,
                )
                error_msg = (
                    f'"{name}" tests failed, inspect contents of'
                    f" {test_dir} for details, especially any"
                    ' "zkg.test_command.{{stderr,stdout}}"'
                    f" files within {clone_dir}"
                )

            if error_msg:
                print_error(f"error: {error_msg}")

                if args.force:
                    sys.exit(1)

                if not confirmation_prompt(
                    "Proceed to install anyway?",
                    default_to_yes=False,
                ):
                    return

    installs_failed = []

    for info, version, _ in reversed(package_infos):
        name = info.package.qualified_name()

        is_overwriting = False
        ipkg = manager.find_installed_package(name)

        if ipkg:
            is_overwriting = True
            modifications = manager.modified_config_files(ipkg)
            backup_files = manager.backup_modified_files(name, modifications)
            prev_upstream_config_files = manager.save_temporary_config_files(ipkg)

        worker = InstallWorker(manager, name, version)
        worker.start()
        worker.wait(f'Installing "{name}"')

        if worker.error:
            print(f'Failed installing "{name}": {worker.error}')
            installs_failed.append((name, version))
            continue

        ipkg = manager.find_installed_package(name)
        print(f'Installed "{name}" ({ipkg.status.current_version})')

        if is_overwriting:
            for i, mf in enumerate(modifications):
                next_upstream_config_file = mf[1]

                if not os.path.isfile(next_upstream_config_file):
                    print("\tConfig file no longer exists:")
                    print("\t\t" + next_upstream_config_file)
                    print("\tPrevious, locally modified version backed up to:")
                    print("\t\t" + backup_files[i])
                    continue

                prev_upstream_config_file = prev_upstream_config_files[i][1]

                if filecmp.cmp(prev_upstream_config_file, next_upstream_config_file):
                    # Safe to restore user's version
                    shutil.copy2(backup_files[i], next_upstream_config_file)
                    continue

                print("\tConfig file has been overwritten with a different version:")
                print("\t\t" + next_upstream_config_file)
                print("\tPrevious, locally modified version backed up to:")
                print("\t\t" + backup_files[i])

        if manager.has_scripts(ipkg):
            load_error = manager.load(name)

            if load_error:
                print(f'Failed loading "{name}": {load_error}')
            else:
                print(f'Loaded "{name}"')

    if not args.nodeps:
        # Now load runtime dependencies after all dependencies and suggested
        # packages have been installed and loaded.
        for info, _, _ in sorted(orig_pkgs, key=lambda x: x[0].package.name):
            _listing, saved_state = "", manager.loaded_package_states()
            name = info.package.qualified_name()

            load_error = manager.load_with_dependencies(
                zeekpkg.package.name_from_path(name),
            )

            for _name, _error in load_error:
                if not _error:
                    _listing += f"  {_name}\n"

            if not _listing:
                dep_listing = get_changed_state(manager, saved_state, [name])

                if dep_listing:
                    print(
                        "The following installed packages were additionally "
                        "loaded to satisfy runtime dependencies",
                    )
                    print(dep_listing)

            else:
                print(
                    "The following installed packages could NOT be loaded "
                    f'to satisfy runtime dependencies for "{name}"',
                )
                print(_listing)
                manager.restore_loaded_package_states(saved_state)

    if installs_failed:
        print_error(
            "error: incomplete installation, the follow packages"
            " failed to be installed:",
        )

        for n, v in installs_failed:
            print_error(f"  {n} ({v})")

        sys.exit(1)


def cmd_bundle(manager, args, config, configfile):
    packages_to_bundle = []
    prefer_existing_clones = False

    if args.manifest:
        if len(args.manifest) == 1 and os.path.isfile(args.manifest[0]):
            config = configparser.ConfigParser(delimiters="=")
            config.optionxform = str

            if config.read(args.manifest[0]) and config.has_section("bundle"):
                packages = config.items("bundle")
            else:
                print_error(f'error: "{args.manifest[0]}" is not a valid manifest file')
                sys.exit(1)

        else:
            packages = [(name, "") for name in args.manifest]

        to_validate = []
        new_pkgs = []

        for name, version in packages:
            if not check_local_git_repo(name):
                sys.exit(1)

            if not version:
                version = active_git_branch(name)

            info = manager.info(name, version=version, prefer_installed=False)

            if info.invalid_reason:
                print_error(f'error: invalid package "{name}": {info.invalid_reason}')
                sys.exit(1)

            if not version:
                version = info.best_version()

            to_validate.append((info.package.qualified_name(), version))
            packages_to_bundle.append(
                (
                    info.package.qualified_name(),
                    info.package.git_url,
                    version,
                    False,
                    False,
                ),
            )

        if not args.nodeps:
            invalid_reason, new_pkgs = manager.validate_dependencies(
                to_validate,
                ignore_installed_packages=True,
                ignore_suggestions=args.nosuggestions,
            )

            if invalid_reason:
                print_error("error: failed to resolve dependencies:", invalid_reason)
                sys.exit(1)

        for info, version, suggested in new_pkgs:
            packages_to_bundle.append(
                (
                    info.package.qualified_name(),
                    info.package.git_url,
                    version,
                    True,
                    suggested,
                ),
            )
    else:
        prefer_existing_clones = True

        for ipkg in manager.installed_packages():
            packages_to_bundle.append(
                (
                    ipkg.package.qualified_name(),
                    ipkg.package.git_url,
                    ipkg.status.current_version,
                    False,
                    False,
                ),
            )

    if not packages_to_bundle:
        print_error("error: no packages to put in bundle")
        sys.exit(1)

    if not args.force:
        package_listing = ""

        for name, git_url, version, is_dependency, is_suggestion in packages_to_bundle:
            package_listing += f"  {name} ({version})"

            if is_suggestion:
                package_listing += " (suggested)"
            elif is_dependency:
                package_listing += " (dependency)"

            if git_url.startswith(BUILTIN_SCHEME):
                package_listing += " (built-in)"

            package_listing += "\n"

        print(f"The following packages will be BUNDLED into {args.bundle_filename}:")
        print(package_listing)

        if not confirmation_prompt("Proceed?"):
            return

    git_urls = [(git_url, version) for _, git_url, version, _, _ in packages_to_bundle]
    error = manager.bundle(
        args.bundle_filename,
        git_urls,
        prefer_existing_clones=prefer_existing_clones,
    )

    if error:
        print_error(f"error: failed to create bundle: {error}")
        sys.exit(1)

    print(f"Bundle successfully written: {args.bundle_filename}")


def cmd_unbundle(manager, args, config, configfile):
    prev_load_status = {}

    for ipkg in manager.installed_packages():
        prev_load_status[ipkg.package.git_url] = ipkg.status.is_loaded

    if args.replace:
        cmd_purge(manager, args, config, configfile)

    error, bundle_info = manager.bundle_info(args.bundle_filename)

    if error:
        print_error(f"error: failed to unbundle {args.bundle_filename}: {error}")
        sys.exit(1)

    for git_url, _, pkg_info in bundle_info:
        if pkg_info.invalid_reason:
            name = pkg_info.package.qualified_name()
            print_error(
                f"error: bundle {args.bundle_filename} contains invalid package {git_url} ({name}): {pkg_info.invalid_reason}",
            )
            sys.exit(1)

    if not bundle_info:
        print("No packages in bundle.")
        return

    if not args.force:
        package_listing = ""
        builtin_listing = ""
        for git_url, version, info in bundle_info:
            name = git_url

            if info.is_builtin():
                builtin_listing += f"  from {name} ({version}):\n"
                continue

            for pkg in manager.source_packages():
                if pkg.git_url == git_url:
                    name = pkg.qualified_name()
                    break

            package_listing += f"  {name} ({version})\n"

        print("The following packages will be INSTALLED:")
        print(package_listing)

        extdep_listing = ""

        for git_url, version, info in bundle_info:
            name = git_url

            for pkg in manager.source_packages():
                if pkg.git_url == git_url:
                    name = pkg.qualified_name()
                    break

            extdeps = info.dependencies(field="external_depends")

            if extdeps is None:
                extdep_listing += f"  from {name} ({version}):\n    <malformed>\n"
                continue

            if extdeps:
                extdep_listing += f"  from {name} ({version}):\n"

                for extdep, semver in sorted(extdeps.items()):
                    extdep_listing += f"    {extdep} {semver}\n"

        if extdep_listing:
            print(
                "Verify the following REQUIRED external dependencies:\n"
                "(Ensure their installation on all relevant systems before"
                " proceeding):",
            )
            print(extdep_listing)

        if not confirmation_prompt("Proceed?"):
            return

    prompt_for_user_vars(
        manager,
        config,
        configfile,
        args,
        [info for _, _, info in bundle_info],
    )

    error = manager.unbundle(args.bundle_filename)

    if error:
        print_error(f"error: failed to unbundle {args.bundle_filename}: {error}")
        sys.exit(1)

    for git_url, _, _ in bundle_info:
        if git_url in prev_load_status:
            need_load = prev_load_status[git_url]
        else:
            need_load = True

        ipkg = manager.find_installed_package(git_url)

        if not ipkg:
            print(f'Skipped loading "{git_url}": failed to install')
            continue

        name = ipkg.package.qualified_name()

        if not need_load:
            print(f'Skipped loading "{name}"')
            continue

        load_error = manager.load(name)

        if load_error:
            print(f'Failed loading "{name}": {load_error}')
        else:
            print(f'Loaded "{name}"')

    print("Unbundling complete.")


def cmd_remove(manager, args, config, configfile):
    packages_to_remove = []

    def package_will_be_removed(pkg_name):
        for _ipkg in packages_to_remove:
            if _ipkg.package.name == pkg_name:
                return True

        return False

    for name in args.package:
        ipkg = manager.find_installed_package(name)

        if not ipkg:
            print_error(f'error: package "{name}" is not installed')
            sys.exit(1)

        if ipkg.is_builtin():
            print_error(f'cannot remove "{name}": built-in package')
            sys.exit(1)

        packages_to_remove.append(ipkg)

    dependers_to_unload = set()

    if not args.nodeps:
        for ipkg in packages_to_remove:
            for pkg_name in manager.list_depender_pkgs(ipkg.package.name):
                ipkg = manager.find_installed_package(pkg_name)

                if ipkg and not package_will_be_removed(ipkg.package.name):
                    if ipkg.status.is_loaded:
                        dependers_to_unload.add(ipkg.package.name)

    if not args.force:
        print("The following packages will be REMOVED:")

        for ipkg in packages_to_remove:
            print(f"  {ipkg.package.qualified_name()}")

        print()

        if dependers_to_unload:
            print("The following dependent packages will be UNLOADED:")

            for pkg_name in sorted(dependers_to_unload):
                ipkg = manager.find_installed_package(pkg_name)
                print(f"  {ipkg.package.qualified_name()}")

            print()

        if not confirmation_prompt("Proceed?"):
            return

    for pkg_name in sorted(dependers_to_unload):
        ipkg = manager.find_installed_package(pkg_name)
        name = ipkg.package.qualified_name()

        if manager.unload(name):
            print(f'Unloaded "{name}"')
        else:
            # Weird that it failed, but if it's not installed and there's
            # nothing to unload, not worth using a non-zero exit-code to
            # reflect an overall failure of the package removal operation
            print(f'Failed unloading "{name}": no such package installed')

    had_failure = False

    for ipkg in packages_to_remove:
        name = ipkg.package.qualified_name()
        modifications = manager.modified_config_files(ipkg)
        backup_files = manager.backup_modified_files(name, modifications)

        if manager.remove(name):
            print(f'Removed "{name}"')

            if backup_files:
                print("\tCreated backups of locally modified config files:")

                for backup_file in backup_files:
                    print("\t" + backup_file)

        else:
            print(f'Failed removing "{name}": no such package installed')
            had_failure = True

    if had_failure:
        sys.exit(1)


def cmd_purge(manager, args, config, configfile):
    packages_to_remove = manager.installed_packages()
    packages_to_remove = [p for p in packages_to_remove if not p.is_builtin()]

    if not packages_to_remove:
        print("No packages to remove.")
        return

    if not args.force:
        package_listing = ""
        names_to_remove = [ipkg.package.qualified_name() for ipkg in packages_to_remove]

        for name in names_to_remove:
            package_listing += f"  {name}\n"

        print("The following packages will be REMOVED:")
        print(package_listing)

        if not confirmation_prompt("Proceed?"):
            return

    had_failure = False

    for ipkg in packages_to_remove:
        name = ipkg.package.qualified_name()
        modifications = manager.modified_config_files(ipkg)
        backup_files = manager.backup_modified_files(name, modifications)

        if manager.remove(name):
            print(f'Removed "{name}"')

            if backup_files:
                print("\tCreated backups of locally modified config files:")

                for backup_file in backup_files:
                    print("\t" + backup_file)

        else:
            print(f'Unknown error removing "{name}"')
            had_failure = True

    if had_failure:
        sys.exit(1)


def outdated(manager):
    return [
        ipkg.package.qualified_name()
        for ipkg in manager.installed_packages()
        if ipkg.status.is_outdated
    ]


def cmd_refresh(manager, args, config, configfile):
    if not args.sources:
        args.sources = list(manager.sources.keys())

    if args.fail_on_aggregate_problems and not args.aggregate:
        print_error(
            "warning: --fail-on-aggregate-problems without --aggregate"
            " has no effect.",
        )

    had_failure = False
    had_aggregation_failure = False

    for source in args.sources:
        print(f"Refresh package source: {source}")

        src_pkgs_before = {i.qualified_name() for i in manager.source_packages()}

        error = ""
        aggregation_issues = []

        if args.aggregate:
            res = manager.aggregate_source(source, args.push)
            error = res.refresh_error
            aggregation_issues = res.package_issues
        else:
            error = manager.refresh_source(source, False, args.push)

        if error:
            had_failure = True
            print_error(f'error: failed to refresh "{source}": {error}')
            continue

        src_pkgs_after = {i.qualified_name() for i in manager.source_packages()}

        if src_pkgs_before == src_pkgs_after:
            print("\tNo membership changes")
        else:
            print("\tChanges:")
            diff = src_pkgs_before.symmetric_difference(src_pkgs_after)

            for name in diff:
                change = "Added" if name in src_pkgs_after else "Removed"
                print(f"\t\t{change} {name}")

        if args.aggregate:
            if aggregation_issues:
                print(
                    "\tWARNING: Metadata aggregated, but excludes the "
                    "following packages due to described problems:",
                )

                for url, issue in aggregation_issues:
                    print(f"\t\t{url}: {issue}")
                if args.fail_on_aggregate_problems:
                    had_aggregation_failure = True
            else:
                print("\tMetadata aggregated")

        if args.push:
            print("\tPushed aggregated metadata")

    outdated_before = set(outdated(manager))
    print("Refresh installed packages")
    manager.refresh_installed_packages()
    outdated_after = set(outdated(manager))

    if outdated_before == outdated_after:
        print("\tNo new outdated packages")
    else:
        print("\tNew outdated packages:")
        diff = outdated_before.symmetric_difference(outdated_after)

        for name in diff:
            ipkg = manager.find_installed_package(name)
            version_change = version_change_string(manager, ipkg)
            print(f"\t\t{name} {version_change}")

    if had_failure:
        sys.exit(1)
    if had_aggregation_failure:
        sys.exit(2)


def version_change_string(manager, installed_package):
    old_version = installed_package.status.current_version
    new_version = old_version
    version_change = ""

    if installed_package.status.tracking_method == TRACKING_METHOD_VERSION:
        versions = manager.package_versions(installed_package)

        if len(versions):
            new_version = versions[-1]

        version_change = f"({old_version} -> {new_version})"
    else:
        version_change = f"({new_version})"

    return version_change


def cmd_upgrade(manager, args, config, configfile):
    if args.package:
        pkg_list = args.package
    else:
        pkg_list = outdated(manager)

    outdated_packages = []
    package_listing = ""

    for name in pkg_list:
        ipkg = manager.find_installed_package(name)

        if not ipkg:
            print_error(f'error: package "{name}" is not installed')
            sys.exit(1)

        name = ipkg.package.qualified_name()

        if not ipkg.status.is_outdated:
            continue

        if not manager.match_source_packages(name):
            name = ipkg.package.git_url

        info = manager.info(
            name,
            version=ipkg.status.current_version,
            prefer_installed=False,
        )

        if info.invalid_reason:
            print_error(f'error: invalid package "{name}": {info.invalid_reason}')
            sys.exit(1)

        next_version = ipkg.status.current_version

        if ipkg.status.tracking_method == TRACKING_METHOD_VERSION and info.versions:
            next_version = info.versions[-1]

        outdated_packages.append((info, next_version, False))
        version_change = version_change_string(manager, ipkg)
        package_listing += f"  {name} {version_change}\n"

    if not outdated_packages:
        print("All packages already up-to-date.")
        return

    new_pkgs = []

    if not args.nodeps:
        to_validate = [
            (info.package.qualified_name(), next_version)
            for info, next_version, _ in outdated_packages
        ]
        invalid_reason, new_pkgs = manager.validate_dependencies(
            to_validate,
            ignore_suggestions=args.nosuggestions,
        )

        if invalid_reason:
            print_error("error: failed to resolve dependencies:", invalid_reason)
            sys.exit(1)

    allpkgs = outdated_packages + new_pkgs

    if not args.force:
        print("The following packages will be UPGRADED:")
        print(package_listing)

        if new_pkgs:
            dependency_listing = ""

            for info, version, suggestion in new_pkgs:
                name = info.package.qualified_name()
                dependency_listing += f"  {name} ({version})"

                if suggestion:
                    dependency_listing += " (suggested)"

                dependency_listing += "\n"

            print("The following dependencies will be INSTALLED:")
            print(dependency_listing)

        extdep_listing = ""

        for info, version, _ in allpkgs:
            name = info.package.qualified_name()
            extdeps = info.dependencies(field="external_depends")

            if extdeps is None:
                extdep_listing += f"  from {name} ({version}):\n    <malformed>\n"
                continue

            if extdeps:
                extdep_listing += f"  from {name} ({version}):\n"

                for extdep, semver in sorted(extdeps.items()):
                    extdep_listing += f"    {extdep} {semver}\n"

        if extdep_listing:
            print(
                "Verify the following REQUIRED external dependencies:\n"
                "(Ensure their installation on all relevant systems before"
                " proceeding):",
            )
            print(extdep_listing)

        if not confirmation_prompt("Proceed?"):
            return

    prompt_for_user_vars(
        manager,
        config,
        configfile,
        args,
        [info for info, _, _ in allpkgs],
    )

    if not args.skiptests:
        for info, version, _ in outdated_packages:
            name = info.package.qualified_name()

            # Get info object for the next version as there may have been a
            # test_command added during the upgrade.
            next_info = manager.info(name, version=version, prefer_installed=False)
            if next_info.invalid_reason:
                print_error(
                    f'error: invalid package "{name}": {next_info.invalid_reason}',
                )
                sys.exit(1)

            if "test_command" not in next_info.metadata:
                zeekpkg.LOG.info(
                    'Skipping unit tests for "%s": no test_command in metadata',
                    name,
                )
                continue

            print(f'Running unit tests for "{name}"')
            error_msg = ""
            # As in cmd_install, we always process dependencies since the tests
            # might well fail without them. If the user wants --nodeps and the
            # tests fail because of it, they'll also need to say --skiptests.
            error, passed, test_dir = manager.test(
                name,
                version,
                test_dependencies=True,
            )

            if error:
                error_msg = f"failed to run tests for {name}: {error}"
            elif not passed:
                clone_dir = os.path.join(
                    os.path.join(test_dir, "clones"),
                    info.package.name,
                )
                error_msg = (
                    f'"{name}" tests failed, inspect contents of'
                    f" {test_dir} for details, especially any"
                    ' "zkg.test_command.{{stderr,stdout}}"'
                    f" files within {clone_dir}"
                )

            if error_msg:
                print_error(f"error: {error_msg}")

                if args.force:
                    sys.exit(1)

                if not confirmation_prompt(
                    "Proceed to install anyway?",
                    default_to_yes=False,
                ):
                    return

    for info, version, _ in reversed(new_pkgs):
        name = info.package.qualified_name()
        worker = InstallWorker(manager, name, version)
        worker.start()
        worker.wait(f'Installing "{name}"')

        if worker.error:
            print(f'Failed installing "{name}": {worker.error}')
            continue

        ipkg = manager.find_installed_package(name)
        print(f'Installed "{name}" ({ipkg.status.current_version})')

        if manager.has_scripts(ipkg):
            load_error = manager.load(name)

            if load_error:
                print(f'Failed loading "{name}": {load_error}')
            else:
                print(f'Loaded "{name}"')

    had_failure = False

    for info, _, _ in outdated_packages:
        name = info.package.qualified_name()

        if not manager.match_source_packages(name):
            name = info.package.git_url

        ipkg = manager.find_installed_package(name)
        modifications = manager.modified_config_files(ipkg)
        backup_files = manager.backup_modified_files(name, modifications)
        prev_upstream_config_files = manager.save_temporary_config_files(ipkg)

        res = manager.upgrade(name)

        if res:
            print(f'Failed upgrading "{name}": {res}')
            had_failure = True
        else:
            ipkg = manager.find_installed_package(name)
            print(f'Upgraded "{name}" ({ipkg.status.current_version})')

        for i, mf in enumerate(modifications):
            next_upstream_config_file = mf[1]

            if not os.path.isfile(next_upstream_config_file):
                print("\tConfig file no longer exists:")
                print("\t\t" + next_upstream_config_file)
                print("\tPrevious, locally modified version backed up to:")
                print("\t\t" + backup_files[i])
                continue

            prev_upstream_config_file = prev_upstream_config_files[i][1]

            if filecmp.cmp(prev_upstream_config_file, next_upstream_config_file):
                # Safe to restore user's version
                shutil.copy2(backup_files[i], next_upstream_config_file)
                continue

            print("\tConfig file has been updated to a newer version:")
            print("\t\t" + next_upstream_config_file)
            print("\tPrevious, locally modified version backed up to:")
            print("\t\t" + backup_files[i])

    if had_failure:
        sys.exit(1)


def cmd_load(manager, args, config, configfile):
    had_failure = False
    load_error = False
    dep_error_listing = ""

    for name in args.package:
        ipkg = manager.find_installed_package(name)

        if not ipkg:
            had_failure = True
            print(f'Failed to load "{name}": no such package installed')
            continue

        if not manager.has_scripts(ipkg):
            print(f'The package "{name}" does not contain scripts to load.')
            continue

        name = ipkg.package.qualified_name()

        if args.nodeps:
            load_error = manager.load(name)
        else:
            saved_state = manager.loaded_package_states()
            dep_error_listing, load_error = "", False

            loaded_dep_list = manager.load_with_dependencies(
                zeekpkg.package.name_from_path(name),
            )

            for _name, _error in loaded_dep_list:
                if _error:
                    load_error = True
                    dep_error_listing += f"  {_name}: {_error}\n"

            if not load_error:
                dep_listing = get_changed_state(manager, saved_state, [name])

                if dep_listing:
                    print(
                        "The following installed packages were additionally loaded to satisfy"
                        f' runtime dependencies for "{name}".',
                    )
                    print(dep_listing)

        if load_error:
            had_failure = True

            if not args.nodeps:
                if dep_error_listing:
                    print(
                        f'The following installed dependencies could not be loaded for "{name}".',
                    )
                    print(dep_error_listing)
                    manager.restore_loaded_package_states(saved_state)

            print(f'Failed to load "{name}": {load_error}')
        else:
            print(f'Loaded "{name}"')

    if had_failure:
        sys.exit(1)


def cmd_unload(manager, args, config, configfile):
    had_failure = False
    packages_to_unload = []
    dependers_to_unload = set()

    def package_will_be_unloaded(pkg_name):
        for _ipkg in packages_to_unload:
            if _ipkg.package.name == pkg_name:
                return True

        return False

    for name in args.package:
        ipkg = manager.find_installed_package(name)

        if not ipkg:
            had_failure = True
            print(f'Failed to unload "{name}": no such package installed')
            continue

        if not ipkg.status.is_loaded:
            continue

        # Maybe in the future that's possible, but as of now built-in
        # packages are really built-in plugins and there is not a way
        # to unload them.
        if ipkg.is_builtin():
            print_error(f'cannot unload "{name}": built-in package')
            sys.exit(1)

        packages_to_unload.append(ipkg)

    if not args.nodeps:
        for ipkg in packages_to_unload:
            for pkg_name in manager.list_depender_pkgs(ipkg.package.name):
                ipkg = manager.find_installed_package(pkg_name)

                if ipkg and not package_will_be_unloaded(ipkg.package.name):
                    if ipkg.status.is_loaded:
                        dependers_to_unload.add(ipkg.package.name)

    if packages_to_unload and not args.force:
        print("The following packages will be UNLOADED:")

        for ipkg in packages_to_unload:
            print(f"  {ipkg.package.qualified_name()}")

        print()

        if dependers_to_unload:
            print("The following dependent packages will be UNLOADED:")

            for pkg_name in sorted(dependers_to_unload):
                ipkg = manager.find_installed_package(pkg_name)
                print(f"  {ipkg.package.qualified_name()}")

            print()

        if not confirmation_prompt("Proceed?"):
            if had_failure:
                sys.exit(1)
            else:
                return

    for pkg_name in sorted(dependers_to_unload):
        packages_to_unload.append(manager.find_installed_package(pkg_name))

    for ipkg in packages_to_unload:
        name = ipkg.package.qualified_name()

        if manager.unload(name):
            print(f'Unloaded "{name}"')
        else:
            had_failure = True
            print(f'Failed unloading "{name}": no such package installed')

    if had_failure:
        sys.exit(1)


def cmd_pin(manager, args, config, configfile):
    had_failure = False

    for name in args.package:
        ipkg = manager.find_installed_package(name)

        if not ipkg:
            had_failure = True
            print(f'Failed to pin "{name}": no such package installed')
            continue

        if ipkg.is_builtin():
            had_failure = True
            print_error(f'cannot pin "{name}": built-in package')
            continue

        name = ipkg.package.qualified_name()
        ipkg = manager.pin(name)

        if ipkg:
            print(
                f'Pinned "{name}" at version: {ipkg.status.current_version} ({ipkg.status.current_hash})',
            )
        else:
            had_failure = True
            print(f'Failed pinning "{name}": no such package installed')

    if had_failure:
        sys.exit(1)


def cmd_unpin(manager, args, config, configfile):
    had_failure = False

    for name in args.package:
        ipkg = manager.find_installed_package(name)

        if not ipkg:
            had_failure = True
            print(f'Failed to unpin "{name}": no such package installed')
            continue

        if ipkg.is_builtin():
            had_failure = True
            print_error(f'cannot unpin "{name}": built-in package')
            continue

        name = ipkg.package.qualified_name()
        ipkg = manager.unpin(name)

        if ipkg:
            print(
                f'Unpinned "{name}" from version: {ipkg.status.current_version} ({ipkg.status.current_hash})',
            )
        else:
            had_failure = True
            print(f'Failed unpinning "{name}": no such package installed')

    if had_failure:
        sys.exit(1)


def _get_filtered_packages(manager, category):
    pkg_dict = {}

    for ipkg in manager.installed_packages():
        pkg_dict[ipkg.package.qualified_name()] = ipkg

    for pkg in manager.source_packages():
        pkg_qn = pkg.qualified_name()

        if pkg_qn not in pkg_dict:
            pkg_dict[pkg_qn] = pkg

    if category == "all":
        filtered_pkgs = pkg_dict
    elif category == "installed":
        filtered_pkgs = {
            key: value
            for key, value in pkg_dict.items()
            if isinstance(value, zeekpkg.InstalledPackage)
        }
    elif category == "not_installed":
        filtered_pkgs = {
            key: value
            for key, value in pkg_dict.items()
            if not isinstance(value, zeekpkg.InstalledPackage)
        }
    elif category == "loaded":
        filtered_pkgs = {
            key: value
            for key, value in pkg_dict.items()
            if isinstance(value, zeekpkg.InstalledPackage) and value.status.is_loaded
        }
    elif category == "unloaded":
        filtered_pkgs = {
            key: value
            for key, value in pkg_dict.items()
            if isinstance(value, zeekpkg.InstalledPackage)
            and not value.status.is_loaded
        }
    elif category == "outdated":
        filtered_pkgs = {
            key: value
            for key, value in pkg_dict.items()
            if isinstance(value, zeekpkg.InstalledPackage) and value.status.is_outdated
        }
    else:
        raise NotImplementedError

    return filtered_pkgs


def cmd_list(manager, args, config, configfile):
    filtered_pkgs = _get_filtered_packages(manager, args.category)

    for pkg_name, val in sorted(filtered_pkgs.items()):
        if isinstance(val, zeekpkg.InstalledPackage):
            pkg = val.package

            if val.is_builtin() and not args.include_builtin:
                continue

            out = f"{pkg_name} (installed: {val.status.current_version})"
        else:
            pkg = val
            out = pkg_name

        if not args.nodesc:
            desc = pkg.short_description()

            if desc:
                out += " - " + desc

        print(out)


def cmd_search(manager, args, config, configfile):
    src_pkgs = manager.source_packages()
    matches = set()

    for search_text in args.search_text:
        if search_text[0] == "/" and search_text[-1] == "/":
            import re

            try:
                regex = re.compile(search_text[1:-1])
            except re.error as error:
                print(f"invalid regex: {error}")
                sys.exit(1)
            else:
                for pkg in src_pkgs:
                    if regex.search(pkg.name_with_source_directory()):
                        matches.add(pkg)

                    for tag in pkg.tags():
                        if regex.search(tag):
                            matches.add(pkg)

        else:
            for pkg in src_pkgs:
                if search_text in pkg.name_with_source_directory():
                    matches.add(pkg)

                for tag in pkg.tags():
                    if search_text in tag:
                        matches.add(pkg)

    if matches:
        for match in sorted(matches):
            out = match.qualified_name()

            ipkg = manager.find_installed_package(match.qualified_name())

            if ipkg:
                out += f" (installed: {ipkg.status.current_version})"

            desc = match.short_description()

            if desc:
                out += " - " + desc

            print(out)

    else:
        print("no matches")


def cmd_info(manager, args, config, configfile):
    if args.version and len(args.package) > 1:
        print_error('error: "info --version" may only be used for a single package')
        sys.exit(1)

    # Dictionary for storing package info to output as JSON
    pkginfo = {}
    had_invalid_package = False

    if len(args.package) == 1:
        try:
            package_names = []
            for pkg_name, info in _get_filtered_packages(
                manager,
                args.package[0],
            ).items():
                if info.is_builtin() and not args.include_builtin:
                    continue

                package_names.append(pkg_name)
        except NotImplementedError:
            package_names = args.package
    else:
        package_names = args.package

    for name in package_names:
        info = manager.info(
            name,
            version=args.version,
            prefer_installed=(not args.nolocal),
        )

        if info.package:
            name = info.package.qualified_name()

        if args.json:
            pkginfo[name] = {}
            pkginfo[name]["metadata"] = {}
        else:
            print(f'"{name}" info:')

        if info.invalid_reason:
            if args.json:
                pkginfo[name]["invalid"] = info.invalid_reason
            else:
                print(f"\tinvalid package: {info.invalid_reason}\n")

            had_invalid_package = True
            continue

        if args.json:
            pkginfo[name]["url"] = info.package.git_url
            pkginfo[name]["versions"] = info.versions
        else:
            print(f"\turl: {info.package.git_url}")
            print(f"\tversions: {info.versions}")

        if info.status:
            if args.json:
                pkginfo[name]["install_status"] = {}

                for key, value in sorted(info.status.__dict__.items()):
                    pkginfo[name]["install_status"][key] = value
            else:
                print("\tinstall status:")

                for key, value in sorted(info.status.__dict__.items()):
                    print(f"\t\t{key} = {value}")

        if args.json:
            if info.metadata_file:
                pkginfo[name]["metadata_file"] = info.metadata_file
            pkginfo[name]["metadata"][info.metadata_version] = {}
        else:
            if info.metadata_file:
                print(f"\tmetadata file: {info.metadata_file}")
            print(f'\tmetadata (from version "{info.metadata_version}"):')

        if len(info.metadata) == 0:
            if not args.json:
                print("\t\t<empty metadata file>")
        else:
            if args.json:
                _fill_metadata_version(
                    pkginfo[name]["metadata"][info.metadata_version],
                    info.metadata,
                )
            else:
                for key, value in sorted(info.metadata.items()):
                    value = value.replace("\n", "\n\t\t\t")
                    print(f"\t\t{key} = {value}")

        # If --json and --allvers given, check for multiple versions and
        # add the metadata for each version to the pkginfo.
        if args.json and args.allvers:
            for vers in info.versions:
                # Skip the version that was already processed
                if vers != info.metadata_version:
                    info2 = manager.info(
                        name,
                        vers,
                        prefer_installed=(not args.nolocal),
                    )
                    pkginfo[name]["metadata"][info2.metadata_version] = {}
                    if info2.metadata_file:
                        pkginfo[name]["metadata_file"] = info2.metadata_file
                    _fill_metadata_version(
                        pkginfo[name]["metadata"][info2.metadata_version],
                        info2.metadata,
                    )

        if not args.json:
            print()

    if args.json:
        print(json.dumps(pkginfo, indent=args.jsonpretty, sort_keys=True))

    if had_invalid_package:
        sys.exit(1)


def _fill_metadata_version(pkginfo_name_metadata_version, info_metadata):
    """Fill a dict with metadata information.

        This helper function is called by cmd_info to fill metadata information
        for a specific package version.

    Args:
        pkginfo_name_metadata_version (dict of str -> dict): Corresponds
            to pkginfo[name]['metadata'][info.metadata_version] in cmd_info.

        info_metadata (dict of str->str): Corresponds to info.metadata
            in cmd_info.

    Side effect:
        New dict entries are added to pkginfo_name_metadata_version.
    """
    for key, value in info_metadata.items():
        if key == "depends" or key == "suggests":
            pkginfo_name_metadata_version[key] = {}
            deps = value.split("\n")

            for i in range(1, len(deps)):
                deplist = deps[i].split(" ")
                pkginfo_name_metadata_version[key][deplist[0]] = deplist[1]
        else:
            pkginfo_name_metadata_version[key] = value


def cmd_config(manager, args, config, configfile):
    if args.config_param == "all":
        out = io.StringIO()
        config.write(out)
        print(out.getvalue())
        out.close()
    elif args.config_param == "sources":
        for key, value in config_items(config, "sources"):
            print(f"{key} = {value}")
    elif args.config_param == "user_vars":
        if config.has_section("user_vars"):
            for key, value in config_items(config, "user_vars"):
                print(f"{key} = {value}")
    else:
        print(config.get("paths", args.config_param))


def cmd_autoconfig(manager, args, config, configfile):
    if args.user:
        configfile = os.path.join(home_config_dir(), "config")
        with open(configfile, "w", encoding=std_encoding(sys.stdout)) as f:
            config.write(f)
        print(f"Successfully wrote config file to {configfile}")
        return

    zeek_config = find_program("zeek-config")

    if not zeek_config:
        print_error('error: no "zeek-config" in PATH')
        sys.exit(1)

    cmd = subprocess.Popen(
        [zeek_config, "--site_dir", "--plugin_dir", "--prefix", "--zeek_dist"],
        stdout=subprocess.PIPE,
        stderr=subprocess.STDOUT,
        bufsize=1,
        universal_newlines=True,
    )

    script_dir = read_zeek_config_line(cmd.stdout)
    plugin_dir = read_zeek_config_line(cmd.stdout)
    bin_dir = os.path.join(read_zeek_config_line(cmd.stdout), "bin")
    zeek_dist = read_zeek_config_line(cmd.stdout)

    if configfile:
        config_dir = os.path.dirname(configfile)
    else:
        config_dir = default_config_dir()
        configfile = os.path.join(config_dir, "config")

    make_dir(config_dir)

    config_file_exists = os.path.isfile(configfile)

    def change_config_value(config, section, option, new_value, use_prompt):
        if not use_prompt:
            config.set(section, option, new_value)
            return

        old_value = config.get(section, option)

        if old_value == new_value:
            return

        prompt = f'Set "{option}" config option to: {new_value} ?'

        if old_value:
            prompt += f"\n(previous value: {old_value})"

        if args.force or confirmation_prompt(prompt):
            config.set(section, option, new_value)

    change_config_value(config, "paths", "script_dir", script_dir, config_file_exists)
    change_config_value(config, "paths", "plugin_dir", plugin_dir, config_file_exists)
    change_config_value(config, "paths", "bin_dir", bin_dir, config_file_exists)
    change_config_value(config, "paths", "zeek_dist", zeek_dist, config_file_exists)

    with open(configfile, "w", encoding=std_encoding(sys.stdout)) as f:
        config.write(f)

    print(f"Successfully wrote config file to {configfile}")


def cmd_env(manager, args, config, configfile):
    zeek_config = find_program("zeek-config")
    zeekpath = os.environ.get("ZEEKPATH")
    pluginpath = os.environ.get("ZEEK_PLUGIN_PATH")

    if zeek_config:
        cmd = subprocess.Popen(
            [zeek_config, "--zeekpath", "--plugin_dir"],
            stdout=subprocess.PIPE,
            stderr=subprocess.STDOUT,
            bufsize=1,
            universal_newlines=True,
        )
        line1 = read_zeek_config_line(cmd.stdout)
        line2 = read_zeek_config_line(cmd.stdout)

        if not zeekpath:
            zeekpath = line1

        if not pluginpath:
            pluginpath = line2

    zeekpaths = list(zeekpath.split(":")) if zeekpath else []
    pluginpaths = list(pluginpath.split(":")) if pluginpath else []

    zeekpaths.append(manager.zeekpath())
    pluginpaths.append(manager.zeek_plugin_path())

    def remove_redundant_paths(paths):
        return list(OrderedDict.fromkeys(paths))

    zeekpaths = remove_redundant_paths(zeekpaths)
    pluginpaths = remove_redundant_paths(pluginpaths)

    if os.environ.get("SHELL", "").endswith("csh"):
        print("setenv ZEEKPATH {}".format(":".join(zeekpaths)))
        print("setenv ZEEK_PLUGIN_PATH {}".format(":".join(pluginpaths)))
        print(f"setenv PATH {manager.bin_dir}:$PATH")
    else:
        print("export ZEEKPATH={}".format(":".join(zeekpaths)))
        print("export ZEEK_PLUGIN_PATH={}".format(":".join(pluginpaths)))
        print(f"export PATH={manager.bin_dir}:$PATH")


def cmd_create(manager, args, config, configfile):
    tmplname = (
        args.template
        or config.get("templates", "default", fallback=None)
        or ZKG_DEFAULT_TEMPLATE
    )
    try:
        tmpl = Template.load(config, tmplname, args.version)
    except LoadError as error:
        msg = f"problem while loading template {tmplname}: {error}"
        zeekpkg.LOG.exception(msg)
        print_error("error: " + msg)
        sys.exit(1)

    try:
        package = tmpl.package()
        uvars = tmpl.define_user_vars()
        uvar_names = set(package.needed_user_vars())

        # Overlay any requested features onto the package.
        if args.features:
            # If the user provided comma-separated values, split the
            # strings. (Argparse expects space separation.) Also
            # filter any duplicates.
            fnames = set()
            for feat in args.features:
                fnames |= {f.strip() for f in feat.split(",") if f}
            features = tmpl.features()
            for feature in features:
                if feature.name() in fnames:
                    package.add_feature(feature)
                    uvar_names |= set(feature.needed_user_vars())
                    fnames.remove(feature.name())
            if len(fnames) > 0:
                # Alert if the user requested an unknown feature.
                knowns = ", ".join([f'"{f.name()}"' for f in features])
                unknowns = ", ".join([f'"{name}"' for name in fnames])
                print_error(
                    "error: the following features are unknown: {}."
                    ' Template "{}" offers {}.'.format(
                        unknowns,
                        tmpl.name(),
                        knowns or "no features",
                    ),
                )
                sys.exit(1)

        # Remove user vars we don't actually require from consideration
        uvars = [uvar for uvar in uvars if uvar.name() in uvar_names]

        # Resolve the variables via user input, args, etc
        for uvar in uvars:
            try:
                uvar.resolve(tmpl.name(), config, args.user_var, args.force)
            except ValueError:
                print_error(
                    f'error: could not determine value of user variable "{uvar.name()}",'
                    " provide via environment or --user-var",
                )
                sys.exit(1)

        # Apply them to the template. After this, any parameter can be
        # retrieved from the template via tmpl.lookup_param().
        tmpl._set_user_vars(uvars)

        # Verify that resulting template parameters are formatted correctly
        try:
            package.do_validate(tmpl)
        except zeekpkg.template.InputError as error:
            print_error("error: template input invalid, " + str(error))
            sys.exit(1)

        # And finally, instantiate the package.
        try:
            if os.path.isdir(args.packagedir):
                if not args.force:
                    print(f"Package directory {args.packagedir} already exists.")
                    if not confirmation_prompt("Delete?"):
                        sys.exit(1)
                try:
                    delete_path(args.packagedir)
                    zeekpkg.LOG.info(
                        "Removed existing package directory %s",
                        args.packagedir,
                    )
                except OSError as err:
                    print_error(
                        f"error: could not remove package directory {args.packagedir}: {err}",
                    )
                    sys.exit(1)

            package.do_instantiate(tmpl, args.packagedir, args.force)
        except zeekpkg.template.OutputError as error:
            print_error("error: template instantiation failed, " + str(error))
            sys.exit(1)
    except Exception as error:
        msg = f"problem during template instantiation: {error}"
        zeekpkg.LOG.exception(msg)
        print_error("error: " + msg)
        sys.exit(1)


def cmd_template_info(manager, args, config, configfile):
    tmplname = (
        args.template
        or config.get("templates", "default", fallback=None)
        or ZKG_DEFAULT_TEMPLATE
    )

    try:
        tmpl = Template.load(config, tmplname, args.version)
    except LoadError as error:
        msg = f"problem while loading template {tmplname}: {error}"
        zeekpkg.LOG.exception(msg)
        print_error("error: " + msg)
        sys.exit(1)

    tmplinfo = tmpl.info()

    if args.json:
        print(json.dumps(tmplinfo, indent=args.jsonpretty, sort_keys=True))
    else:
        print("API version: " + tmplinfo["api_version"])
        print("features: " + ", ".join(tmplinfo["features"]))
        print("origin: " + tmplinfo["origin"])
        print("provides package: " + str(tmplinfo["provides_package"]).lower())
        print("user vars:")
        for uvar_name, uvar_info in tmplinfo["user_vars"].items():
            print(
                "\t{}: {}, {}, used by {}".format(
                    uvar_name,
                    uvar_info["description"],
                    uvar_info["default"] or "no default",
                    ", ".join(uvar_info["used_by"]) or "not used",
                ),
            )
        print("versions: " + ", ".join(tmplinfo["versions"]))


class BundleHelpFormatter(argparse.ArgumentDefaultsHelpFormatter):
    # Workaround for underlying argparse bug: https://bugs.python.org/issue9338
    def _format_args(self, action, default_metavar):
        rval = super()._format_args(action, default_metavar)

        if action.nargs == argparse.ZERO_OR_MORE:
            rval += " --"
        elif action.nargs == argparse.ONE_OR_MORE:
            rval += " --"

        return rval


def top_level_parser():
    top_parser = argparse.ArgumentParser(
        formatter_class=argparse.RawDescriptionHelpFormatter,
        description="A command-line package manager for Zeek.",
        epilog="Environment Variables:\n\n"
        "    ``ZKG_CONFIG_FILE``:\t"
        "Same as ``--configfile`` option, but has less precedence.\n"
        "    ``ZKG_DEFAULT_SOURCE``:\t"
        f"The default package source to use (normally {ZKG_DEFAULT_SOURCE}).\n"
        "    ``ZKG_DEFAULT_TEMPLATE``:\t"
        f"The default package template to use (normally {ZKG_DEFAULT_TEMPLATE}).\n",
    )
    top_parser.add_argument(
        "--version",
        action="version",
        version="%(prog)s " + zeekpkg.__version__,
    )

    group = top_parser.add_mutually_exclusive_group()
    group.add_argument(
        "--configfile",
        metavar="FILE",
        help="Path to Zeek Package Manager config file. Precludes --user.",
    )
    group.add_argument(
        "--user",
        action="store_true",
        help="Store all state in user's home directory. Precludes --configfile.",
    )

    top_parser.add_argument(
        "--verbose",
        "-v",
        action="count",
        default=0,
        help="Increase program output for debugging."
        " Use multiple times for more output (e.g. -vv).",
    )
    top_parser.add_argument(
        "--extra-source",
        action="append",
        metavar="NAME=URL",
        help="Add an extra source.",
    )
    return top_parser


def argparser():
    pkg_name_help = (
        "The name(s) of package(s) to operate on.  The package"
        " may be named in several ways.  If the package is part"
        " of a package source, it may be referred to by the"
        " base name of the package (last component of git URL)"
        " or its path within the package source."
        " If two packages in different package sources"
        " have conflicting paths, then the package source"
        " name may be prepended to the package path to resolve"
        " the ambiguity. A full git URL may also be used to refer"
        " to a package that does not belong to a source. E.g. for"
        ' a package source called "zeek" that has a package named'
        ' "foo" located in "alice/zkg.index", the following'
        ' names work: "foo", "alice/foo", "zeek/alice/foo".'
    )

    def add_uservar_args(parser, force_help=None):
        parser.add_argument(
            "--force",
            action="store_true",
            help=force_help or "Don't prompt for confirmation or user variables.",
        )
        parser.add_argument(
            "--user-var",
            action="append",
            metavar="NAME=VAL",
            type=UserVar.parse_arg,
            help="A user variable assignment. This avoids prompting"
            " for input and lets you provide a value when using --force."
            " Use repeatedly as needed for multiple values.",
        )

    def add_json_args(parser, help_text):
        parser.add_argument("--json", action="store_true", help=help_text)
        parser.add_argument(
            "--jsonpretty",
            type=int,
            default=None,
            metavar="SPACES",
            help="Optional number of spaces to indent for pretty-printed"
            " JSON output.",
        )

    top_parser = top_level_parser()
    command_parser = top_parser.add_subparsers(
        title="commands",
        dest="command",
        help="See `%(prog)s <command> -h` for per-command usage info.",
    )
    command_parser.required = True

    # test
    sub_parser = command_parser.add_parser(
        "test",
        help="Runs unit tests for Zeek packages.",
        description="Runs the unit tests for the specified Zeek packages."
        ' In most cases, the "zeek" and "zeek-config" programs will'
        " need to be in PATH before running this command.",
        formatter_class=argparse.ArgumentDefaultsHelpFormatter,
    )
    sub_parser.set_defaults(run_cmd=cmd_test)
    sub_parser.add_argument("package", nargs="+", help=pkg_name_help)
    sub_parser.add_argument(
        "--version",
        default=None,
        help="The version of the package to test.  Only one package may be"
        " specified at a time when using this flag.  A version tag, branch"
        " name, or commit hash may be specified here."
        " If the package name refers to a local git repo with a working tree,"
        " then its currently active branch is used."
        " The default for other cases is to use"
        " the latest version tag, or if a package has none,"
        ' the default branch, like "main" or "master".',
    )

    # install
    sub_parser = command_parser.add_parser(
        "install",
        help="Installs Zeek packages.",
        description="Installs packages from a configured package source or"
        " directly from a git URL.  After installing, the package"
        ' is marked as being "loaded" (see the ``load`` command).',
        formatter_class=argparse.ArgumentDefaultsHelpFormatter,
    )
    sub_parser.set_defaults(run_cmd=cmd_install)
    sub_parser.add_argument("package", nargs="+", help=pkg_name_help)
    sub_parser.add_argument(
        "--skiptests",
        action="store_true",
        help="Skip running unit tests for packages before installation.",
    )
    sub_parser.add_argument(
        "--nodeps",
        action="store_true",
        help="Skip all dependency resolution/checks.  Note that using this"
        " option risks putting your installed package collection into a"
        " broken or unusable state.",
    )
    sub_parser.add_argument(
        "--nosuggestions",
        action="store_true",
        help="Skip automatically installing suggested packages.",
    )
    sub_parser.add_argument(
        "--version",
        default=None,
        help="The version of the package to install.  Only one package may be"
        " specified at a time when using this flag.  A version tag, branch"
        " name, or commit hash may be specified here."
        " If the package name refers to a local git repo with a working tree,"
        " then its currently active branch is used."
        " The default for other cases is to use"
        " the latest version tag, or if a package has none,"
        ' the default branch, like "main" or "master".',
    )
    add_uservar_args(sub_parser)

    # bundle
    sub_parser = command_parser.add_parser(
        "bundle",
        help="Creates a bundle file containing a collection of Zeek packages.",
        description="This command creates a bundle file containing a collection"
        " of Zeek packages.  If ``--manifest`` is used, the user"
        " supplies the list of packages to put in the bundle, else"
        " all currently installed packages are put in the bundle."
        " A bundle file can be unpacked on any target system,"
        " resulting in a repeatable/specific set of packages"
        " being installed on that target system (see the"
        " ``unbundle`` command).  This command may be useful for"
        " those that want to manage packages on a system that"
        " otherwise has limited network connectivity.  E.g. one can"
        " use a system with an internet connection to create a"
        " bundle, transport that bundle to the target machine"
        " using whatever means are appropriate, and finally"
        " unbundle/install it on the target machine.",
        formatter_class=BundleHelpFormatter,
    )
    sub_parser.set_defaults(run_cmd=cmd_bundle)
    sub_parser.add_argument(
        "bundle_filename",
        metavar="filename.bundle",
        help="The path of the bundle file to create.  It will be overwritten"
        " if it already exists.  Note that if --manifest is used before"
        " this filename is specified, you should use a double-dash, --,"
        " to first terminate that argument list.",
    )
    sub_parser.add_argument(
        "--force",
        action="store_true",
        help="Skip the confirmation prompt.",
    )
    sub_parser.add_argument(
        "--nodeps",
        action="store_true",
        help="Skip all dependency resolution/checks.  Note that using this"
        " option risks creating a bundle of packages that is in a"
        " broken or unusable state.",
    )
    sub_parser.add_argument(
        "--nosuggestions",
        action="store_true",
        help="Skip automatically bundling suggested packages.",
    )
    sub_parser.add_argument(
        "--manifest",
        nargs="+",
        help="This may either be a file name or a list of packages to include"
        " in the bundle.  If a file name is supplied, it should be in INI"
        " format with a single ``[bundle]`` section.  The keys in that section"
        " correspond to package names and their values correspond to git"
        " version tags, branch names, or commit hashes.  The values may be"
        " left blank to indicate that the latest available version should be"
        " used.",
    )

    # unbundle
    sub_parser = command_parser.add_parser(
        "unbundle",
        help="Unpacks Zeek packages from a bundle file and installs them.",
        description="This command unpacks a bundle file formerly created by the"
        " ``bundle`` command and installs all the packages"
        " contained within.",
        formatter_class=argparse.ArgumentDefaultsHelpFormatter,
    )
    sub_parser.set_defaults(run_cmd=cmd_unbundle)
    sub_parser.add_argument(
        "bundle_filename",
        metavar="filename.bundle",
        help="The path of the bundle file to install.",
    )
    sub_parser.add_argument(
        "--replace",
        action="store_true",
        help="Using this flag first removes all installed packages before then"
        " installing the packages from the bundle.",
    )
    add_uservar_args(sub_parser)

    # remove
    sub_parser = command_parser.add_parser(
        "remove",
        aliases=["uninstall"],
        help="Uninstall a package.",
        description="Unloads (see the ``unload`` command) and uninstalls a"
        " previously installed package.",
        formatter_class=argparse.ArgumentDefaultsHelpFormatter,
    )
    sub_parser.set_defaults(run_cmd=cmd_remove)
    sub_parser.add_argument("package", nargs="+", help=pkg_name_help)
    sub_parser.add_argument(
        "--force",
        action="store_true",
        help="Skip the confirmation prompt.",
    )
    sub_parser.add_argument(
        "--nodeps",
        action="store_true",
        help="Skip all dependency resolution/checks.  Note that using this"
        " option risks putting your installed package collection into a"
        " broken or unusable state.",
    )

    # purge
    sub_parser = command_parser.add_parser(
        "purge",
        help="Uninstall all packages.",
        description="Unloads (see the ``unload`` command) and uninstalls all"
        " previously installed packages.",
        formatter_class=argparse.ArgumentDefaultsHelpFormatter,
    )
    sub_parser.set_defaults(run_cmd=cmd_purge)
    sub_parser.add_argument(
        "--force",
        action="store_true",
        help="Skip the confirmation prompt.",
    )

    # refresh
    sub_parser = command_parser.add_parser(
        "refresh",
        help="Retrieve updated package metadata.",
        description="Retrieve latest package metadata from sources and checks"
        " whether any installed packages have available upgrades."
        " Note that this does not actually upgrade any packages (see the"
        " ``upgrade`` command for that).",
        formatter_class=argparse.ArgumentDefaultsHelpFormatter,
    )
    sub_parser.set_defaults(run_cmd=cmd_refresh)
    sub_parser.add_argument(
        "--aggregate",
        action="store_true",
        help="Crawls the urls listed in package source zkg.index files and"
        " aggregates the metadata found in their zkg.meta (or legacy"
        " bro-pkg.meta) files.  The aggregated metadata is stored in the local"
        " clone of the package source that zkg uses internally for locating"
        " package metadata."
        " For each package, the metadata is taken from the highest available"
        ' git version tag or the default branch, like "main" or "master", if no version tags exist',
    )
    sub_parser.add_argument(
        "--fail-on-aggregate-problems",
        action="store_true",
        help="When using --aggregate, exit with error when any packages trigger"
        " metadata problems. Normally such problems only cause a warning.",
    )
    sub_parser.add_argument(
        "--push",
        action="store_true",
        help="Push all local changes to package sources to upstream repos",
    )
    sub_parser.add_argument(
        "--sources",
        nargs="+",
        help="A list of package source names to operate on.  If this argument"
        " is not used, then the command will operate on all configured"
        " sources.",
    )

    # upgrade
    sub_parser = command_parser.add_parser(
        "upgrade",
        help="Upgrade installed packages to latest versions.",
        description="Uprades the specified package(s) to latest available"
        " version.  If no specific packages are specified, then all installed"
        " packages that are outdated and not pinned are upgraded.  For packages"
        " that are installed with ``--version`` using a git branch name, the"
        " package is updated to the latest commit on that branch, else the"
        " package is updated to the highest available git version tag.",
        formatter_class=argparse.ArgumentDefaultsHelpFormatter,
    )
    sub_parser.set_defaults(run_cmd=cmd_upgrade)
    sub_parser.add_argument("package", nargs="*", default=[], help=pkg_name_help)
    sub_parser.add_argument(
        "--skiptests",
        action="store_true",
        help="Skip running unit tests for packages before installation.",
    )
    sub_parser.add_argument(
        "--nodeps",
        action="store_true",
        help="Skip all dependency resolution/checks.  Note that using this"
        " option risks putting your installed package collection into a"
        " broken or unusable state.",
    )
    sub_parser.add_argument(
        "--nosuggestions",
        action="store_true",
        help="Skip automatically installing suggested packages.",
    )
    add_uservar_args(sub_parser)

    # load
    sub_parser = command_parser.add_parser(
        "load",
        help="Register packages to be be auto-loaded by Zeek.",
        description="The Zeek Package Manager keeps track of all packages that"
        ' are marked as "loaded" and maintains a single Zeek script that, when'
        " loaded by Zeek (e.g. via ``@load packages``), will load the scripts"
        ' from all "loaded" packages at once.'
        ' This command adds a set of packages to the "loaded packages" list.',
        formatter_class=argparse.ArgumentDefaultsHelpFormatter,
    )
    sub_parser.set_defaults(run_cmd=cmd_load)
    sub_parser.add_argument(
        "package",
        nargs="+",
        default=[],
        help="Name(s) of package(s) to load.",
    )
    sub_parser.add_argument(
        "--nodeps",
        action="store_true",
        help="Skip all dependency resolution/checks.  Note that using this"
        " option risks putting your installed package collection into a"
        " broken or unusable state.",
    )

    # unload
    sub_parser = command_parser.add_parser(
        "unload",
        help="Unregister packages to be be auto-loaded by Zeek.",
        description="The Zeek Package Manager keeps track of all packages that"
        ' are marked as "loaded" and maintains a single Zeek script that, when'
        ' loaded by Zeek, will load the scripts from all "loaded" packages at'
        ' once.  This command removes a set of packages from the "loaded'
        ' packages" list.',
        formatter_class=argparse.ArgumentDefaultsHelpFormatter,
    )
    sub_parser.set_defaults(run_cmd=cmd_unload)
    sub_parser.add_argument("package", nargs="+", default=[], help=pkg_name_help)
    sub_parser.add_argument(
        "--force",
        action="store_true",
        help="Skip the confirmation prompt.",
    )
    sub_parser.add_argument(
        "--nodeps",
        action="store_true",
        help="Skip all dependency resolution/checks.  Note that using this"
        " option risks putting your installed package collection into a"
        " broken or unusable state.",
    )

    # pin
    sub_parser = command_parser.add_parser(
        "pin",
        help="Prevent packages from being automatically upgraded.",
        description="Pinned packages are ignored by the ``upgrade`` command.",
        formatter_class=argparse.ArgumentDefaultsHelpFormatter,
    )
    sub_parser.set_defaults(run_cmd=cmd_pin)
    sub_parser.add_argument("package", nargs="+", default=[], help=pkg_name_help)

    # unpin
    sub_parser = command_parser.add_parser(
        "unpin",
        help="Allows packages to be automatically upgraded.",
        description="Packages that are not pinned are automatically upgraded"
        " by the ``upgrade`` command",
        formatter_class=argparse.ArgumentDefaultsHelpFormatter,
    )
    sub_parser.set_defaults(run_cmd=cmd_unpin)
    sub_parser.add_argument("package", nargs="+", default=[], help=pkg_name_help)

    # list
    sub_parser = command_parser.add_parser(
        "list",
        help="Lists packages.",
        description="Outputs a list of packages that match a given category.",
        formatter_class=argparse.ArgumentDefaultsHelpFormatter,
    )
    sub_parser.set_defaults(run_cmd=cmd_list)
    sub_parser.add_argument(
        "category",
        nargs="?",
        default="installed",
        choices=["all", "installed", "not_installed", "loaded", "unloaded", "outdated"],
        help="Package category used to filter listing.",
    )
    sub_parser.add_argument(
        "--nodesc",
        action="store_true",
        help="Do not display description text, just the package name(s).",
    )
    sub_parser.add_argument(
        "--include-builtin",
        action="store_true",
        help="Also output packages that Zeek has built-in. By default"
        " these are not shown.",
    )

    # search
    sub_parser = command_parser.add_parser(
        "search",
        help="Search packages for matching names.",
        description="Perform a substring search on package names and metadata"
        " tags.  Surround search text with slashes to indicate it is a regular"
        " expression (e.g. ``/text/``).",
        formatter_class=argparse.ArgumentDefaultsHelpFormatter,
    )
    sub_parser.set_defaults(run_cmd=cmd_search)
    sub_parser.add_argument(
        "search_text",
        nargs="+",
        default=[],
        help="The text(s) or pattern(s) to look for.",
    )

    # info
    sub_parser = command_parser.add_parser(
        "info",
        help="Display package information.",
        description="Shows detailed information/metadata for given packages."
        " If the package is currently installed, additional information about"
        " the status of it is displayed.  E.g. the installed version or whether"
        ' it is currently marked as "pinned" or "loaded."',
        formatter_class=argparse.ArgumentDefaultsHelpFormatter,
    )
    sub_parser.set_defaults(run_cmd=cmd_info)
    sub_parser.add_argument(
        "package",
        nargs="+",
        default=[],
        help=pkg_name_help
        + " If a single name is given and matches one of the same categories"
        ' as the "list" command, then it is automatically expanded to be the'
        " names of all packages which match the given category.",
    )
    sub_parser.add_argument(
        "--version",
        default=None,
        help="The version of the package metadata to inspect.  A version tag,"
        " branch name, or commit hash and only one package at a time may be"
        " given when using this flag.  If unspecified, the behavior depends"
        " on whether the package is currently installed.  If installed,"
        " the metadata will be pulled from the installed version.  If not"
        " installed, the latest version tag is used, or if a package has no"
        ' version tags, the default branch, like "main" or "master", is used.',
    )
    sub_parser.add_argument(
        "--nolocal",
        action="store_true",
        help="Do not read information from locally installed packages."
        " Instead read info from remote GitHub.",
    )
    sub_parser.add_argument(
        "--include-builtin",
        action="store_true",
        help="Also output packages that Zeek has built-in. By default"
        " these are not shown.",
    )
    add_json_args(sub_parser, "Output package information as JSON.")
    sub_parser.add_argument(
        "--allvers",
        action="store_true",
        help="When outputting package information as JSON, show metadata for"
        " all versions. This option can be slow since remote repositories"
        " may be cloned multiple times. Also, installed packages will show"
        " metadata only for the installed version unless the --nolocal "
        " option is given.",
    )

    # config
    sub_parser = command_parser.add_parser(
        "config",
        help="Show Zeek Package Manager configuration info.",
        description="The default output of this command is a valid package"
        " manager config file that corresponds to the one currently being used,"
        " but also with any defaulted field values filled in.  This command"
        " also allows for only the value of a specific field to be output if"
        " the name of that field is given as an argument to the command.",
        formatter_class=argparse.ArgumentDefaultsHelpFormatter,
    )
    sub_parser.set_defaults(run_cmd=cmd_config)
    sub_parser.add_argument(
        "config_param",
        nargs="?",
        default="all",
        choices=[
            "all",
            "sources",
            "user_vars",
            "state_dir",
            "script_dir",
            "plugin_dir",
            "bin_dir",
            "zeek_dist",
        ],
        help="Name of a specific config file field to output.",
    )

    # autoconfig
    sub_parser = command_parser.add_parser(
        "autoconfig",
        help="Generate a Zeek Package Manager configuration file.",
        description="The output of this command is a valid package manager"
        " config file that is generated by using the ``zeek-config`` script"
        " that is installed along with Zeek.  It is the suggested configuration"
        " to use for most Zeek installations.  For this command to work, the"
        " ``zeek-config`` script must be in ``PATH``,"
        " unless the --user option is given, in which case this creates"
        " a config that does not touch the Zeek installation.",
        formatter_class=argparse.ArgumentDefaultsHelpFormatter,
    )
    sub_parser.set_defaults(run_cmd=cmd_autoconfig)
    sub_parser.add_argument(
        "--force",
        action="store_true",
        help="Skip any confirmation prompt.",
    )

    # env
    sub_parser = command_parser.add_parser(
        "env",
        help="Show the value of environment variables that need to be set for"
        " Zeek to be able to use installed packages.",
        description="This command returns shell commands that, when executed,"
        " will correctly set ``ZEEKPATH`` and ``ZEEK_PLUGIN_PATH`` to use"
        " scripts and plugins from packages installed by the package manager."
        " For this command to function properly, either have the ``zeek-config``"
        " script (installed by zeek) in ``PATH``, or have the ``ZEEKPATH`` and"
        " ``ZEEK_PLUGIN_PATH`` environment variables already set so this command"
        " can append package-specific paths to them.",
        formatter_class=argparse.ArgumentDefaultsHelpFormatter,
    )
    sub_parser.set_defaults(run_cmd=cmd_env)

    # create
    sub_parser = command_parser.add_parser(
        "create",
        help="Create a new Zeek package.",
        description="This command creates a new Zeek package in the directory"
        " provided via --packagedir. If this directory exists, zkg will not"
        " modify it unless you provide --force.",
        formatter_class=argparse.ArgumentDefaultsHelpFormatter,
    )
    sub_parser.add_argument(
        "--packagedir",
        metavar="DIR",
        required=True,
        help="Output directory into which to produce the new package. Required.",
    )
    sub_parser.add_argument(
        "--version",
        help="The template version to use.  A version tag, branch name, or"
        " commit hash may be specified here.  If --template refers to a local"
        " git repo with a working tree, then zkg uses it as-is and the version"
        " is ignored.  The default for other cases is to use the latest"
        " version tag, or if a template has none, the default branch, like"
        ' "main" or "master".',
    )
    sub_parser.add_argument(
        "--features",
        nargs="+",
        metavar="FEATURE",
        help="Additional features to include in your package. Use the ``template"
        " info`` command for information about available features.",
    )
    sub_parser.add_argument(
        "--template",
        metavar="URL",
        help="By default, zkg uses its own package template. This makes it"
        " select an alternative.",
    )
    sub_parser.set_defaults(run_cmd=cmd_create)
    add_uservar_args(sub_parser)

    # Template management commands

    sub_parser = command_parser.add_parser("template", help="Manage package templates.")

    template_command_parser = sub_parser.add_subparsers(
        title="template commands",
        dest="command",
        help="See %(prog)s <command> -h for per-command usage info.",
    )
    template_command_parser.required = True

    # template info

    sub_parser = template_command_parser.add_parser(
        "info",
        help="Shows information about a package template.",
        description="This command shows versions and supported features for"
        " a given package.",
    )
    add_json_args(sub_parser, "Output template information as JSON.")
    sub_parser.add_argument(
        "--version",
        help="The template version to report on.  A version tag, branch name,"
        " or commit hash may be specified here.  If the selected template"
        " refers to a local git repo, the version is ignored.  The default"
        " for other cases is to use the latest version tag, or if a template"
        ' has none, the default branch, like "main" or "master".',
    )
    sub_parser.add_argument(
        "template",
        metavar="URL",
        nargs="?",
        help="URL of a package template repository, or local path to one."
        " When not provided, the configured default template is used.",
    )
    sub_parser.set_defaults(run_cmd=cmd_template_info)

    if "argcomplete" in sys.modules:
        argcomplete.autocomplete(top_parser)

    return top_parser


def main():
    args = argparser().parse_args()

    formatter = logging.Formatter(
        "%(asctime)s %(levelname)-8s %(message)s",
        "%Y-%m-%d %H:%M:%S",
    )
    handler = logging.StreamHandler()
    handler.setFormatter(formatter)

    if args.verbose == 1:
        zeekpkg.LOG.setLevel(logging.INFO)
    elif args.verbose >= 2:
        zeekpkg.LOG.setLevel(logging.DEBUG)

    zeekpkg.LOG.addHandler(handler)

    configfile = args.configfile

    if not configfile:
        configfile = find_configfile(args)

    config = create_config(args, configfile)
    manager = create_manager(args, config)

    args.run_cmd(manager, args, config, configfile)


if __name__ == "__main__":
    main()
    sys.exit(0)<|MERGE_RESOLUTION|>--- conflicted
+++ resolved
@@ -553,15 +553,7 @@
         name = info.package.qualified_name()
 
         if "test_command" not in info.metadata:
-<<<<<<< HEAD
-            print(
-                str.format(
-                    "{} {} : no test_command found in metadata, skipping", name, version
-                )
-            )
-=======
-            print(f"{name}: no test_command found in metadata, skipping")
->>>>>>> bdc15fab
+            print(f"{name} {version}: no test_command found in metadata, skipping")
             continue
 
         error_msg, passed, test_dir = manager.test(
@@ -572,30 +564,13 @@
 
         if error_msg:
             all_passed = False
-<<<<<<< HEAD
             print_error(
-                str.format(
-                    'error: failed to run tests for "{}" {} : {}'
-                    "the contents of {} may provide details",
-                    name,
-                    version,
-                    error_msg,
-                    test_dir,
-                )
+                f'error: failed to run tests for "{name} {version}": {error_msg}',
             )
-            # continue here to the next version, we want to separate
-            # "passing" from failing to run (error_msg is present)
             continue
 
         if passed:
-            print(str.format("{} {}: all tests passed", name, version))
-=======
-            print_error(f'error: failed to run tests for "{name}": {error_msg}')
-            continue
-
-        if passed:
-            print(f"{name}: all tests passed")
->>>>>>> bdc15fab
+            print(f"{name} {version}: all tests passed")
         else:
             all_passed = False
             clone_dir = os.path.join(
@@ -603,23 +578,10 @@
                 info.package.name,
             )
             print_error(
-<<<<<<< HEAD
-                str.format(
-                    'error: package "{}" version "{}" tests failed, inspect'
-                    " contents of {} for details, especially"
-                    ' any "zkg.test_command.{{stderr,stdout}}"'
-                    " files within {}",
-                    name,
-                    version,
-                    test_dir,
-                    clone_dir,
-                )
-=======
-                f'error: package "{name}" tests failed, inspect'
+                f'error: package "{name} {version}" tests failed, inspect'
                 f" contents of {test_dir} for details, especially"
                 ' any "zkg.test_command.{{stderr,stdout}}"'
                 f" files within {clone_dir}",
->>>>>>> bdc15fab
             )
 
     if not all_passed:
